package gonetworkmanager

import (
	"encoding/json"

	"github.com/godbus/dbus"
)

const (
	DHCP4ConfigInterface = NetworkManagerInterface + ".DHCP4Config"

	// Properties
	DHCP4ConfigPropertyOptions = DHCP4ConfigInterface + ".Options"
)

type DHCP4Options map[string]interface{}

type DHCP4Config interface {
	// GetOptions gets options map of configuration returned by the IPv4 DHCP server.
<<<<<<< HEAD
	GetPropertyOptions() (DHCP4Options, error)
=======
	GetOptions() (DHCP4Options, error)
>>>>>>> 4fdc455b

	MarshalJSON() ([]byte, error)
}

func NewDHCP4Config(objectPath dbus.ObjectPath) (DHCP4Config, error) {
	var c dhcp4Config
	return &c, c.init(NetworkManagerInterface, objectPath)
}

type dhcp4Config struct {
	dbusBase
}

<<<<<<< HEAD
func (c *dhcp4Config) GetPropertyOptions() (DHCP4Options, error) {
	options, err := c.getMapStringVariantProperty(DHCP4ConfigPropertyOptions)
=======
func (c *dhcp4Config) GetOptions() (DHCP4Options, error) {
	options, err := c.getMapStringVariantProperty(DHCP4ConfigPropertyOptions)
	if err != nil {
		return nil, err
	}
>>>>>>> 4fdc455b
	rv := make(DHCP4Options)
	if err != nil {
		return rv, err
	}

	for k, v := range options {
		rv[k] = v.Value()
	}

	return rv, nil
}

func (c *dhcp4Config) MarshalJSON() ([]byte, error) {
<<<<<<< HEAD
	m := make(map[string]interface{})
	m["Options"], _ = c.GetPropertyOptions()

	return json.Marshal(m)
=======
	Options, err := c.GetOptions()
	if err != nil {
		return nil, err
	}
	return json.Marshal(map[string]interface{}{
		"Options": Options,
	})
>>>>>>> 4fdc455b
}<|MERGE_RESOLUTION|>--- conflicted
+++ resolved
@@ -17,11 +17,7 @@
 
 type DHCP4Config interface {
 	// GetOptions gets options map of configuration returned by the IPv4 DHCP server.
-<<<<<<< HEAD
 	GetPropertyOptions() (DHCP4Options, error)
-=======
-	GetOptions() (DHCP4Options, error)
->>>>>>> 4fdc455b
 
 	MarshalJSON() ([]byte, error)
 }
@@ -35,16 +31,8 @@
 	dbusBase
 }
 
-<<<<<<< HEAD
 func (c *dhcp4Config) GetPropertyOptions() (DHCP4Options, error) {
 	options, err := c.getMapStringVariantProperty(DHCP4ConfigPropertyOptions)
-=======
-func (c *dhcp4Config) GetOptions() (DHCP4Options, error) {
-	options, err := c.getMapStringVariantProperty(DHCP4ConfigPropertyOptions)
-	if err != nil {
-		return nil, err
-	}
->>>>>>> 4fdc455b
 	rv := make(DHCP4Options)
 	if err != nil {
 		return rv, err
@@ -58,12 +46,6 @@
 }
 
 func (c *dhcp4Config) MarshalJSON() ([]byte, error) {
-<<<<<<< HEAD
-	m := make(map[string]interface{})
-	m["Options"], _ = c.GetPropertyOptions()
-
-	return json.Marshal(m)
-=======
 	Options, err := c.GetOptions()
 	if err != nil {
 		return nil, err
@@ -71,5 +53,4 @@
 	return json.Marshal(map[string]interface{}{
 		"Options": Options,
 	})
->>>>>>> 4fdc455b
 }