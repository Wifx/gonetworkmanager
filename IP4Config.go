--- conflicted
+++ resolved
@@ -59,7 +59,6 @@
 }
 
 type IP4Config interface {
-<<<<<<< HEAD
 	// Array of arrays of IPv4 address/prefix/gateway. All 3 elements of each array are in network byte order. Essentially: [(addr, prefix, gateway), (addr, prefix, gateway), ...]
 	// Deprecated: use AddressData and Gateway
 	GetPropertyAddresses() ([]IP4Address, error)
@@ -98,25 +97,6 @@
 
 	// The Windows Internet Name Service servers associated with the connection.
 	GetPropertyWinsServerData() ([]string, error)
-=======
-	// GetAddresses gets an array of tuples of IPv4 address/prefix/gateway. All 3
-	// elements of each tuple are in network byte order. Essentially: [(addr,
-	// prefix, gateway), (addr, prefix, gateway), ...]
-	GetAddresses() ([]IP4Address, error)
-
-	// GetRoutes gets tuples of IPv4 route/prefix/next-hop/metric. All 4 elements
-	// of each tuple are in network byte order. 'route' and 'next hop' are IPv4
-	// addresses, while prefix and metric are simple unsigned integers.
-	// Essentially: [(route, prefix, next-hop, metric), (route, prefix, next-hop,
-	// metric), ...]
-	GetRoutes() ([]IP4Route, error)
-
-	// GetNameservers gets the nameservers in use.
-	GetNameservers() ([]string, error)
-
-	// GetDomains gets a list of domains this address belongs to.
-	GetDomains() ([]string, error)
->>>>>>> 4fdc455b
 
 	MarshalJSON() ([]byte, error)
 }
@@ -130,17 +110,9 @@
 	dbusBase
 }
 
-<<<<<<< HEAD
 // Deprecated: use GetPropertyAddressData
 func (c *ip4Config) GetPropertyAddresses() ([]IP4Address, error) {
 	addresses, err := c.getSliceSliceUint32Property(IP4ConfigPropertyAddresses)
-=======
-func (c *ip4Config) GetAddresses() ([]IP4Address, error) {
-	addresses, err := c.getSliceSliceUint32Property(IP4ConfigPropertyAddresses)
-	if err != nil {
-		return nil, err
-	}
->>>>>>> 4fdc455b
 	ret := make([]IP4Address, len(addresses))
 
 	if err != nil {
@@ -158,7 +130,6 @@
 	return ret, nil
 }
 
-<<<<<<< HEAD
 func (c *ip4Config) GetPropertyAddressData() ([]IP4AddressData, error) {
 	addresses, err := c.getSliceMapStringVariantProperty(IP4ConfigPropertyAddressData)
 	ret := make([]IP4AddressData, len(addresses))
@@ -194,13 +165,6 @@
 // Deprecated: use GetPropertyRouteData
 func (c *ip4Config) GetPropertyRoutes() ([]IP4Route, error) {
 	routes, err := c.getSliceSliceUint32Property(IP4ConfigPropertyRoutes)
-=======
-func (c *ip4Config) GetRoutes() ([]IP4Route, error) {
-	routes, err := c.getSliceSliceUint32Property(IP4ConfigPropertyRoutes)
-	if err != nil {
-		return nil, err
-	}
->>>>>>> 4fdc455b
 	ret := make([]IP4Route, len(routes))
 
 	if err != nil {
@@ -219,7 +183,6 @@
 	return ret, nil
 }
 
-<<<<<<< HEAD
 func (c *ip4Config) GetPropertyRouteData() ([]IP4RouteData, error) {
 	routesData, err := c.getSliceMapStringVariantProperty(IP4ConfigPropertyRouteData)
 	routes := make([]IP4RouteData, len(routesData))
@@ -271,13 +234,6 @@
 // Deprecated: use GetPropertyNameserverData
 func (c *ip4Config) GetPropertyNameservers() ([]string, error) {
 	nameservers, err := c.getSliceUint32Property(IP4ConfigPropertyNameservers)
-=======
-func (c *ip4Config) GetNameservers() ([]string, error) {
-	nameservers, err := c.getSliceUint32Property(IP4ConfigPropertyNameservers)
-	if err != nil {
-		return nil, err
-	}
->>>>>>> 4fdc455b
 	ret := make([]string, len(nameservers))
 
 	if err != nil {
@@ -289,7 +245,6 @@
 	}
 
 	return ret, nil
-<<<<<<< HEAD
 }
 
 func (c *ip4Config) GetPropertyNameserverData() ([]IP4NameserverData, error) {
@@ -317,11 +272,6 @@
 }
 
 func (c *ip4Config) GetPropertyDomains() ([]string, error) {
-=======
-}
-
-func (c *ip4Config) GetDomains() ([]string, error) {
->>>>>>> 4fdc455b
 	return c.getSliceStringProperty(IP4ConfigPropertyDomains)
 }
 
@@ -342,29 +292,19 @@
 }
 
 func (c *ip4Config) MarshalJSON() ([]byte, error) {
-<<<<<<< HEAD
-	m := make(map[string]interface{})
-
-	m["Addresses"], _ = c.GetPropertyAddressData()
-	m["Routes"], _ = c.GetPropertyRouteData()
-	m["Nameservers"], _ = c.GetPropertyNameserverData()
-	m["Domains"], _ = c.GetPropertyDomains()
-
-	return json.Marshal(m)
-=======
-	Addresses, err := c.GetAddresses()
+	Addresses, err := c.GetPropertyAddressData()
 	if err != nil {
 		return nil, err
 	}
-	Routes, err := c.GetRoutes()
+	Routes, err := c.GetPropertyRouteData()
 	if err != nil {
 		return nil, err
 	}
-	Nameservers, err := c.GetNameservers()
+	Nameservers, err := c.GetPropertyNameserverData()
 	if err != nil {
 		return nil, err
 	}
-	Domains, err := c.GetDomains()
+	Domains, err := c.GetPropertyDomains()
 	if err != nil {
 		return nil, err
 	}
@@ -375,5 +315,4 @@
 		"Nameservers": Nameservers,
 		"Domains":     Domains,
 	})
->>>>>>> 4fdc455b
 }