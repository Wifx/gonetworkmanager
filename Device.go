package gonetworkmanager

import (
	"encoding/json"
	"errors"

	"github.com/godbus/dbus"
)

const (
	DeviceInterface = NetworkManagerInterface + ".Device"

	/* Methods */
	DeviceReapply              = DeviceInterface + ".Reapply"
	DeviceGetAppliedConnection = DeviceInterface + ".GetAppliedConnection"
	DeviceDisconnect           = DeviceInterface + ".Disconnect"
	DeviceDelete               = DeviceInterface + ".Delete"

	/* Properties */
	DevicePropertyUdi                  = DeviceInterface + ".Udi"                  // readable   s
	DevicePropertyInterface            = DeviceInterface + ".Interface"            // readable   s
	DevicePropertyIpInterface          = DeviceInterface + ".IpInterface"          // readable   s
	DevicePropertyDriver               = DeviceInterface + ".Driver"               // readable   s
	DevicePropertyDriverVersion        = DeviceInterface + ".DriverVersion"        // readable   s
	DevicePropertyFirmwareVersion      = DeviceInterface + ".FirmwareVersion"      // readable   s
	DevicePropertyCapabilities         = DeviceInterface + ".Capabilities"         // readable   u
	DevicePropertyState                = DeviceInterface + ".State"                // readable   u
	DevicePropertyStateReason          = DeviceInterface + ".StateReason"          // readable   (uu)
	DevicePropertyActiveConnection     = DeviceInterface + ".ActiveConnection"     // readable   o
	DevicePropertyIp4Config            = DeviceInterface + ".Ip4Config"            // readable   o
	DevicePropertyDhcp4Config          = DeviceInterface + ".Dhcp4Config"          // readable   o
	DevicePropertyIp6Config            = DeviceInterface + ".Ip6Config"            // readable   o
	DevicePropertyDhcp6Config          = DeviceInterface + ".Dhcp6Config"          // readable   o
	DevicePropertyManaged              = DeviceInterface + ".Managed"              // readwrite  b
	DevicePropertyAutoconnect          = DeviceInterface + ".Autoconnect"          // readwrite  b
	DevicePropertyFirmwareMissing      = DeviceInterface + ".FirmwareMissing"      // readable   b
	DevicePropertyNmPluginMissing      = DeviceInterface + ".NmPluginMissing"      // readable   b
	DevicePropertyDeviceType           = DeviceInterface + ".DeviceType"           // readable   u
	DevicePropertyAvailableConnections = DeviceInterface + ".AvailableConnections" // readable   ao
	DevicePropertyPhysicalPortId       = DeviceInterface + ".PhysicalPortId"       // readable   s
	DevicePropertyMtu                  = DeviceInterface + ".Mtu"                  // readable   u
	DevicePropertyMetered              = DeviceInterface + ".Metered"              // readable   u
	DevicePropertyLldpNeighbors        = DeviceInterface + ".LldpNeighbors"        // readable   aa{sv}
	DevicePropertyReal                 = DeviceInterface + ".Real"                 // readable   b
	DevicePropertyIp4Connectivity      = DeviceInterface + ".Ip4Connectivity"      // readable   u
)

func DeviceFactory(objectPath dbus.ObjectPath) (Device, error) {
	d, err := NewDevice(objectPath)
	if err != nil {
		return nil, err
	}

<<<<<<< HEAD
	deviceType, err := d.GetPropertyDeviceType()
	if err != nil {
		return nil, err
	}

	switch deviceType {
	case NmDeviceTypeDummy:
		return NewDeviceDummy(objectPath)
	case NmDeviceTypeGeneric:
		return NewDeviceGeneric(objectPath)
	case NmDeviceTypeIpTunnel:
		return NewDeviceIpTunnel(objectPath)
	case NmDeviceTypeEthernet:
		return NewDeviceWired(objectPath)
=======
	dt, err := d.GetDeviceType()
	if err != nil {
		return nil, err
	}
	switch dt {
>>>>>>> 4fdc455b
	case NmDeviceTypeWifi:
		return NewDeviceWireless(objectPath)
	}

	return d, nil
}

type Device interface {
	GetPath() dbus.ObjectPath

<<<<<<< HEAD
	// Disconnects a device and prevents the device from automatically activating further connections without user intervention.
	Disconnect() error

	// Deletes a software device from NetworkManager and removes the interface from the system. The method returns an error when called for a hardware device.
	Delete() error

	// Operating-system specific transient device hardware identifier. This is an opaque string representing the underlying hardware for the device, and shouldn't be used to keep track of individual devices. For some device types (Bluetooth, Modems) it is an identifier used by the hardware service (ie bluez or ModemManager) to refer to that device, and client programs use it get additional information from those services which NM does not provide. The Udi is not guaranteed to be consistent across reboots or hotplugs of the hardware. If you're looking for a way to uniquely track each device in your application, use the object path. If you're looking for a way to track a specific piece of hardware across reboot or hotplug, use a MAC address or USB serial number.
	GetPropertyUdi() (string, error)

	// The name of the device's control (and often data) interface. Note that non UTF-8 characters are backslash escaped, so the resulting name may be longer then 15 characters. Use g_strcompress() to revert the escaping.
	GetPropertyInterface() (string, error)

	// The name of the device's data interface when available. This property may not refer to the actual data interface until the device has successfully established a data connection, indicated by the device's State becoming ACTIVATED. Note that non UTF-8 characters are backslash escaped, so the resulting name may be longer then 15 characters. Use g_strcompress() to revert the escaping.
	GetPropertyIpInterface() (string, error)

	// The driver handling the device. Non-UTF-8 sequences are backslash escaped. Use g_strcompress() to revert.
	GetPropertyDriver() (string, error)

	// The version of the driver handling the device. Non-UTF-8 sequences are backslash escaped. Use g_strcompress() to revert.
	GetPropertyDriverVersion() (string, error)

	// The firmware version for the device. Non-UTF-8 sequences are backslash escaped. Use g_strcompress() to revert.
	GetPropertyFirmwareVersion() (string, error)

	// The current state of the device.
	GetPropertyState() (NmDeviceState, error)

	// Object path of an ActiveConnection object that "owns" this device during activation. The ActiveConnection object tracks the life-cycle of a connection to a specific network and implements the org.freedesktop.NetworkManager.Connection.Active D-Bus interface.
	GetPropertyActiveConnection() (ActiveConnection, error)

	// Object path of the Ip4Config object describing the configuration of the device. Only valid when the device is in the NM_DEVICE_STATE_ACTIVATED state.
	GetPropertyIP4Config() (IP4Config, error)

	// Object path of the Dhcp4Config object describing the DHCP options returned by the DHCP server. Only valid when the device is in the NM_DEVICE_STATE_ACTIVATED state.
	GetPropertyDHCP4Config() (DHCP4Config, error)

	// Object path of the Ip6Config object describing the configuration of the device. Only valid when the device is in the NM_DEVICE_STATE_ACTIVATED state.
	GetPropertyIP6Config() (IP6Config, error)

	// Object path of the Dhcp6Config object describing the DHCP options returned by the DHCP server. Only valid when the device is in the NM_DEVICE_STATE_ACTIVATED state.
	GetPropertyDHCP6Config() (DHCP6Config, error)

	// Whether or not this device is managed by NetworkManager. Setting this property has a similar effect to configuring the device as unmanaged via the keyfile.unmanaged-devices setting in NetworkManager.conf. Changes to this value are not persistent and lost after NetworkManager restart.
	GetPropertyManaged() (bool, error)

	// If TRUE, indicates the device is allowed to autoconnect. If FALSE, manual intervention is required before the device will automatically connect to a known network, such as activating a connection using the device, or setting this property to TRUE. This property cannot be set to TRUE for default-unmanaged devices, since they never autoconnect.
	GetPropertyAutoConnect() (bool, error)

	// If TRUE, indicates the device is likely missing firmware necessary for its operation.
	GetPropertyFirmwareMissing() (bool, error)

	// If TRUE, indicates the NetworkManager plugin for the device is likely missing or misconfigured.
	GetPropertyNmPluginMissing() (bool, error)

	// The general type of the network device; ie Ethernet, Wi-Fi, etc.
	GetPropertyDeviceType() (NmDeviceType, error)

	// An array of object paths of every configured connection that is currently 'available' through this device.
	GetPropertyAvailableConnections() ([]Connection, error)

	// If non-empty, an (opaque) indicator of the physical network port associated with the device. This can be used to recognize when two seemingly-separate hardware devices are actually just different virtual interfaces to the same physical port.
	GetPropertyPhysicalPortId() (string, error)

	// The device MTU (maximum transmission unit).
	GetPropertyMtu() (uint32, error)

	// True if the device exists, or False for placeholder devices that do not yet exist but could be automatically created by NetworkManager if one of their AvailableConnections was activated.
	GetPropertyReal() (bool, error)
=======
	// GetInterface gets the name of the device's control (and often data)
	// interface.
	GetInterface() (string, error)

	// GetIpInterface gets the IP interface name of the device.
	GetIpInterface() (string, error)

	// GetState gets the current state of the device.
	GetState() (NmDeviceState, error)

	// GetIP4Config gets the Ip4Config object describing the configuration of the
	// device. Only valid when the device is in the NM_DEVICE_STATE_ACTIVATED
	// state.
	GetIP4Config() (IP4Config, error)

	// GetDHCP4Config gets the Dhcp4Config object describing the configuration of the
	// device. Only valid when the device is in the NM_DEVICE_STATE_ACTIVATED
	// state.
	GetDHCP4Config() (DHCP4Config, error)

	// GetDeviceType gets the general type of the network device; ie Ethernet,
	// WiFi, etc.
	GetDeviceType() (NmDeviceType, error)

	// GetAvailableConnections gets an array of object paths of every configured
	// connection that is currently 'available' through this device.
	GetAvailableConnections() ([]Connection, error)
>>>>>>> 4fdc455b

	MarshalJSON() ([]byte, error)
}

func NewDevice(objectPath dbus.ObjectPath) (Device, error) {
	var d device
	return &d, d.init(NetworkManagerInterface, objectPath)
}

type device struct {
	dbusBase
}

func (d *device) GetPath() dbus.ObjectPath {
	return d.obj.Path()
}

<<<<<<< HEAD
func (d *device) Disconnect() error {
	return d.call(DeviceDisconnect)
}

func (d *device) Delete() error {
	return d.call(DeviceDelete)
}

func (d *device) GetPropertyUdi() (string, error) {
	return d.getStringProperty(DevicePropertyUdi)
}

func (d *device) GetPropertyInterface() (string, error) {
	return d.getStringProperty(DevicePropertyInterface)
}

func (d *device) GetPropertyIpInterface() (string, error) {
	return d.getStringProperty(DevicePropertyIpInterface)
}

func (d *device) GetPropertyDriver() (string, error) {
	return d.getStringProperty(DevicePropertyDriver)
}

func (d *device) GetPropertyDriverVersion() (string, error) {
	return d.getStringProperty(DevicePropertyDriverVersion)
}

func (d *device) GetPropertyFirmwareVersion() (string, error) {
	return d.getStringProperty(DevicePropertyFirmwareVersion)
}

func (d *device) GetPropertyState() (NmDeviceState, error) {
	v, err := d.getUint32Property(DevicePropertyState)
	return NmDeviceState(v), err
}

func (d *device) GetPropertyActiveConnection() (ActiveConnection, error) {
	path, err := d.getObjectProperty(DevicePropertyActiveConnection)
	if err != nil || path == "/" {
		return nil, err
	}

	return NewActiveConnection(path)
}

func (d *device) GetPropertyIP4Config() (IP4Config, error) {
	path, err := d.getObjectProperty(DevicePropertyIp4Config)
	if err != nil || path == "/" {
		return nil, err
	}

	return NewIP4Config(path)
}

func (d *device) GetPropertyDHCP4Config() (DHCP4Config, error) {
	path, err := d.getObjectProperty(DevicePropertyDhcp4Config)
	if err != nil || path == "/" {
		return nil, err
	}

	return NewDHCP4Config(path)
}

func (d *device) GetPropertyIP6Config() (IP6Config, error) {
	path, err := d.getObjectProperty(DevicePropertyIp6Config)
	if err != nil || path == "/" {
		return nil, err
	}

	return NewIP6Config(path)
}

func (d *device) GetPropertyDHCP6Config() (DHCP6Config, error) {
	path, err := d.getObjectProperty(DevicePropertyDhcp6Config)
	if err != nil || path == "/" {
		return nil, err
	}

	return NewDHCP6Config(path)
}

func (d *device) GetPropertyManaged() (bool, error) {
	return d.getBoolProperty(DevicePropertyManaged)
}

func (d *device) GetPropertyAutoConnect() (bool, error) {
	return d.getBoolProperty(DevicePropertyAutoconnect)
}

func (d *device) GetPropertyFirmwareMissing() (bool, error) {
	return d.getBoolProperty(DevicePropertyFirmwareMissing)
}

func (d *device) GetPropertyNmPluginMissing() (bool, error) {
	return d.getBoolProperty(DevicePropertyNmPluginMissing)
}

func (d *device) GetPropertyDeviceType() (NmDeviceType, error) {
	v, err := d.getUint32Property(DevicePropertyDeviceType)
	return NmDeviceType(v), err
}

func (d *device) GetPropertyAvailableConnections() ([]Connection, error) {
	connPaths, err := d.getSliceObjectProperty(DevicePropertyAvailableConnections)
	if err != nil {
		return nil, err
	}

	conns := make([]Connection, len(connPaths))
	for i, path := range connPaths {
		conns[i], err = NewConnection(path)
		if err != nil {
			return conns, err
=======
func (d *device) GetInterface() (string, error) {
	return d.getStringProperty(DevicePropertyInterface)
}

func (d *device) GetIpInterface() (string, error) {
	return d.getStringProperty(DevicePropertyIpInterface)
}

func (d *device) GetState() (NmDeviceState, error) {
	r, err := d.getUint32Property(DevicePropertyState)
	if err != nil {
		return NmDeviceStateFailed, err
	}
	return NmDeviceState(r), nil
}

func (d *device) GetIP4Config() (IP4Config, error) {
	path, err := d.getObjectProperty(DevicePropertyIP4Config)
	if err != nil {
		return nil, err
	}
	if path == "/" {
		return nil, errors.New("device path was empty")
	}

	cfg, err := NewIP4Config(path)
	if err != nil {
		return nil, err
	}

	return cfg, nil
}

func (d *device) GetDHCP4Config() (DHCP4Config, error) {
	path, err := d.getObjectProperty(DevicePropertyDhcp4Config)
	if err != nil {
		return nil, err
	}
	if path == "/" {
		return nil, errors.New("device path was empty")
	}

	cfg, err := NewDHCP4Config(path)
	if err != nil {
		return nil, err
	}

	return cfg, nil
}

func (d *device) GetDeviceType() (NmDeviceType, error) {
	r, err := d.getUint32Property(DevicePropertyDeviceType)
	if err != nil {
		return NmDeviceTypeUnknown, err
	}
	return NmDeviceType(r), nil
}

func (d *device) GetAvailableConnections() ([]Connection, error) {
	connPaths, err := d.getSliceObjectProperty(DevicePropertyAvailableConnections)
	if err != nil {
		return nil, err
	}
	conns := make([]Connection, len(connPaths))

	for i, path := range connPaths {
		conns[i], err = NewConnection(path)
		if err != nil {
			return nil, err
>>>>>>> 4fdc455b
		}
	}

	return conns, nil
<<<<<<< HEAD
}

func (d *device) GetPropertyPhysicalPortId() (string, error) {
	return d.getStringProperty(DevicePropertyPhysicalPortId)
}

func (d *device) GetPropertyMtu() (uint32, error) {
	return d.getUint32Property(DevicePropertyMtu)
}

func (d *device) GetPropertyReal() (bool, error) {
	return d.getBoolProperty(DevicePropertyReal)
}

func (d *device) marshalMap() map[string]interface{} {
	m := make(map[string]interface{})

	m["Interface"], _ = d.GetPropertyInterface()
	m["IPInterface"], _ = d.GetPropertyIpInterface()
	m["IP4Config"], _ = d.GetPropertyIP4Config()
	m["DHCP4Config"], _ = d.GetPropertyDHCP4Config()
	m["AvailableConnections"], _ = d.GetPropertyAvailableConnections()

	state, _ := d.GetPropertyState()
	m["State"] = state.String()

	deviceType, _ := d.GetPropertyDeviceType()
	m["DeviceType"] = deviceType.String()

	return m
=======
}

func (d *device) marshalMap() (map[string]interface{}, error) {
	Interface, err := d.GetInterface()
	if err != nil {
		return nil, err
	}
	IPinterface, err := d.GetIpInterface()
	if err != nil {
		return nil, err
	}
	State, err := d.GetState()
	if err != nil {
		return nil, err
	}
	IP4Config, err := d.GetIP4Config()
	if err != nil {
		return nil, err
	}
	DHCP4Config, err := d.GetDHCP4Config()
	if err != nil {
		return nil, err
	}
	DeviceType, err := d.GetDeviceType()
	if err != nil {
		return nil, err
	}
	AvailableConnections, err := d.GetAvailableConnections()
	if err != nil {
		return nil, err
	}

	return map[string]interface{}{
		"Interface":            Interface,
		"IP interface":         IPinterface,
		"State":                State.String(),
		"IP4Config":            IP4Config,
		"DHCP4Config":          DHCP4Config,
		"DeviceType":           DeviceType.String(),
		"AvailableConnections": AvailableConnections,
	}, nil
>>>>>>> 4fdc455b
}

func (d *device) MarshalJSON() ([]byte, error) {
	m, err := d.marshalMap()
	if err != nil {
		return nil, err
	}
	return json.Marshal(m)
}<|MERGE_RESOLUTION|>--- conflicted
+++ resolved
@@ -51,7 +51,6 @@
 		return nil, err
 	}
 
-<<<<<<< HEAD
 	deviceType, err := d.GetPropertyDeviceType()
 	if err != nil {
 		return nil, err
@@ -66,13 +65,6 @@
 		return NewDeviceIpTunnel(objectPath)
 	case NmDeviceTypeEthernet:
 		return NewDeviceWired(objectPath)
-=======
-	dt, err := d.GetDeviceType()
-	if err != nil {
-		return nil, err
-	}
-	switch dt {
->>>>>>> 4fdc455b
 	case NmDeviceTypeWifi:
 		return NewDeviceWireless(objectPath)
 	}
@@ -83,7 +75,6 @@
 type Device interface {
 	GetPath() dbus.ObjectPath
 
-<<<<<<< HEAD
 	// Disconnects a device and prevents the device from automatically activating further connections without user intervention.
 	Disconnect() error
 
@@ -152,35 +143,6 @@
 
 	// True if the device exists, or False for placeholder devices that do not yet exist but could be automatically created by NetworkManager if one of their AvailableConnections was activated.
 	GetPropertyReal() (bool, error)
-=======
-	// GetInterface gets the name of the device's control (and often data)
-	// interface.
-	GetInterface() (string, error)
-
-	// GetIpInterface gets the IP interface name of the device.
-	GetIpInterface() (string, error)
-
-	// GetState gets the current state of the device.
-	GetState() (NmDeviceState, error)
-
-	// GetIP4Config gets the Ip4Config object describing the configuration of the
-	// device. Only valid when the device is in the NM_DEVICE_STATE_ACTIVATED
-	// state.
-	GetIP4Config() (IP4Config, error)
-
-	// GetDHCP4Config gets the Dhcp4Config object describing the configuration of the
-	// device. Only valid when the device is in the NM_DEVICE_STATE_ACTIVATED
-	// state.
-	GetDHCP4Config() (DHCP4Config, error)
-
-	// GetDeviceType gets the general type of the network device; ie Ethernet,
-	// WiFi, etc.
-	GetDeviceType() (NmDeviceType, error)
-
-	// GetAvailableConnections gets an array of object paths of every configured
-	// connection that is currently 'available' through this device.
-	GetAvailableConnections() ([]Connection, error)
->>>>>>> 4fdc455b
 
 	MarshalJSON() ([]byte, error)
 }
@@ -198,7 +160,6 @@
 	return d.obj.Path()
 }
 
-<<<<<<< HEAD
 func (d *device) Disconnect() error {
 	return d.call(DeviceDisconnect)
 }
@@ -232,8 +193,11 @@
 }
 
 func (d *device) GetPropertyState() (NmDeviceState, error) {
-	v, err := d.getUint32Property(DevicePropertyState)
-	return NmDeviceState(v), err
+	r, err := d.getUint32Property(DevicePropertyState)
+	if err != nil {
+		return NmDeviceStateFailed, err
+	}
+	return NmDeviceState(r), nil
 }
 
 func (d *device) GetPropertyActiveConnection() (ActiveConnection, error) {
@@ -313,82 +277,10 @@
 		conns[i], err = NewConnection(path)
 		if err != nil {
 			return conns, err
-=======
-func (d *device) GetInterface() (string, error) {
-	return d.getStringProperty(DevicePropertyInterface)
-}
-
-func (d *device) GetIpInterface() (string, error) {
-	return d.getStringProperty(DevicePropertyIpInterface)
-}
-
-func (d *device) GetState() (NmDeviceState, error) {
-	r, err := d.getUint32Property(DevicePropertyState)
-	if err != nil {
-		return NmDeviceStateFailed, err
-	}
-	return NmDeviceState(r), nil
-}
-
-func (d *device) GetIP4Config() (IP4Config, error) {
-	path, err := d.getObjectProperty(DevicePropertyIP4Config)
-	if err != nil {
-		return nil, err
-	}
-	if path == "/" {
-		return nil, errors.New("device path was empty")
-	}
-
-	cfg, err := NewIP4Config(path)
-	if err != nil {
-		return nil, err
-	}
-
-	return cfg, nil
-}
-
-func (d *device) GetDHCP4Config() (DHCP4Config, error) {
-	path, err := d.getObjectProperty(DevicePropertyDhcp4Config)
-	if err != nil {
-		return nil, err
-	}
-	if path == "/" {
-		return nil, errors.New("device path was empty")
-	}
-
-	cfg, err := NewDHCP4Config(path)
-	if err != nil {
-		return nil, err
-	}
-
-	return cfg, nil
-}
-
-func (d *device) GetDeviceType() (NmDeviceType, error) {
-	r, err := d.getUint32Property(DevicePropertyDeviceType)
-	if err != nil {
-		return NmDeviceTypeUnknown, err
-	}
-	return NmDeviceType(r), nil
-}
-
-func (d *device) GetAvailableConnections() ([]Connection, error) {
-	connPaths, err := d.getSliceObjectProperty(DevicePropertyAvailableConnections)
-	if err != nil {
-		return nil, err
-	}
-	conns := make([]Connection, len(connPaths))
-
-	for i, path := range connPaths {
-		conns[i], err = NewConnection(path)
-		if err != nil {
-			return nil, err
->>>>>>> 4fdc455b
 		}
 	}
 
 	return conns, nil
-<<<<<<< HEAD
 }
 
 func (d *device) GetPropertyPhysicalPortId() (string, error) {
@@ -403,51 +295,32 @@
 	return d.getBoolProperty(DevicePropertyReal)
 }
 
-func (d *device) marshalMap() map[string]interface{} {
-	m := make(map[string]interface{})
-
-	m["Interface"], _ = d.GetPropertyInterface()
-	m["IPInterface"], _ = d.GetPropertyIpInterface()
-	m["IP4Config"], _ = d.GetPropertyIP4Config()
-	m["DHCP4Config"], _ = d.GetPropertyDHCP4Config()
-	m["AvailableConnections"], _ = d.GetPropertyAvailableConnections()
-
-	state, _ := d.GetPropertyState()
-	m["State"] = state.String()
-
-	deviceType, _ := d.GetPropertyDeviceType()
-	m["DeviceType"] = deviceType.String()
-
-	return m
-=======
-}
-
 func (d *device) marshalMap() (map[string]interface{}, error) {
 	Interface, err := d.GetInterface()
 	if err != nil {
 		return nil, err
 	}
-	IPinterface, err := d.GetIpInterface()
-	if err != nil {
-		return nil, err
-	}
-	State, err := d.GetState()
-	if err != nil {
-		return nil, err
-	}
-	IP4Config, err := d.GetIP4Config()
-	if err != nil {
-		return nil, err
-	}
-	DHCP4Config, err := d.GetDHCP4Config()
-	if err != nil {
-		return nil, err
-	}
-	DeviceType, err := d.GetDeviceType()
-	if err != nil {
-		return nil, err
-	}
-	AvailableConnections, err := d.GetAvailableConnections()
+	IPinterface, err := d.GetPropertyIpInterface()
+	if err != nil {
+		return nil, err
+	}
+	State, err := d.GetPropertyState()
+	if err != nil {
+		return nil, err
+	}
+	IP4Config, err := d.GetPropertyIP4Config()
+	if err != nil {
+		return nil, err
+	}
+	DHCP4Config, err := d.GetPropertyDHCP4Config()
+	if err != nil {
+		return nil, err
+	}
+	DeviceType, err := d.GetPropertyDeviceType()
+	if err != nil {
+		return nil, err
+	}
+	AvailableConnections, err := d.GetPropertyAvailableConnections()
 	if err != nil {
 		return nil, err
 	}
@@ -461,7 +334,6 @@
 		"DeviceType":           DeviceType.String(),
 		"AvailableConnections": AvailableConnections,
 	}, nil
->>>>>>> 4fdc455b
 }
 
 func (d *device) MarshalJSON() ([]byte, error) {
