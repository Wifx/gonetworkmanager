--- conflicted
+++ resolved
@@ -60,7 +60,6 @@
 type NetworkManager interface {
 	/* METHODS */
 
-<<<<<<< HEAD
 	// Reload NetworkManager's configuration and perform certain updates, like flushing a cache or rewriting external state to disk. This is similar to sending SIGHUP to NetworkManager but it allows for more fine-grained control over what to reload (see flags). It also allows non-root access via PolicyKit and contrary to signals it is synchronous.
 	// No flags (0x00) means to reload everything that is supported which is identical to sending a SIGHUP.
 	// (0x01) means to reload the NetworkManager.conf configuration from disk. Note that this does not include connections, which can be reloaded via Setting's ReloadConnections.
@@ -82,18 +81,6 @@
 
 	// Adds a new connection using the given details (if any) as a template (automatically filling in missing settings with the capabilities of the given device), then activate the new connection. Cannot be used for VPN connections at this time.
 	AddAndActivateConnection(connection map[string]map[string]interface{}, device Device) (ActiveConnection, error)
-=======
-	// GetDevices gets the list of network devices.
-	GetDevices() ([]Device, error)
-
-	// GetState returns the overall networking state as determined by the
-	// NetworkManager daemon, based on the state of network devices under it's
-	// management.
-	GetState() (NmState, error)
-
-	// GetActiveConnections returns the active connection of network devices.
-	GetActiveConnections() ([]ActiveConnection, error)
->>>>>>> 4fdc455b
 
 	// ActivateWirelessConnection requests activating access point to network device
 	ActivateWirelessConnection(connection Connection, device Device, accessPoint AccessPoint) (ActiveConnection, error)
@@ -236,46 +223,13 @@
 	sigChan chan *dbus.Signal
 }
 
-<<<<<<< HEAD
 func (nm *networkManager) Reload(flags uint32) error {
 	return nm.call(NetworkManagerReload)
 }
 
 func (nm *networkManager) GetDevices() (devices []Device, err error) {
-=======
-func (n *networkManager) GetDevices() ([]Device, error) {
->>>>>>> 4fdc455b
 	var devicePaths []dbus.ObjectPath
 	err = nm.callWithReturn(&devicePaths, NetworkManagerGetDevices)
-	if err != nil {
-		return
-	}
-
-<<<<<<< HEAD
-	devices = make([]Device, len(devicePaths))
-=======
-	err := n.call(&devicePaths, NetworkManagerGetDevices)
-	if err != nil {
-		return nil, err
-	}
-	devices := make([]Device, len(devicePaths))
->>>>>>> 4fdc455b
-
-	for i, path := range devicePaths {
-		devices[i], err = DeviceFactory(path)
-		if err != nil {
-<<<<<<< HEAD
-			return
-		}
-	}
-
-	return
-}
-
-func (nm *networkManager) GetAllDevices() (devices []Device, err error) {
-	var devicePaths []dbus.ObjectPath
-
-	err = nm.callWithReturn(&devicePaths, NetworkManagerGetAllDevices)
 	if err != nil {
 		return
 	}
@@ -292,6 +246,26 @@
 	return
 }
 
+func (nm *networkManager) GetAllDevices() (devices []Device, err error) {
+	var devicePaths []dbus.ObjectPath
+
+	err = nm.callWithReturn(&devicePaths, NetworkManagerGetAllDevices)
+	if err != nil {
+		return
+	}
+
+	devices = make([]Device, len(devicePaths))
+
+	for i, path := range devicePaths {
+		devices[i], err = DeviceFactory(path)
+		if err != nil {
+			return
+		}
+	}
+
+	return
+}
+
 func (nm *networkManager) GetDeviceByIpIface(interfaceId string) (device Device, err error) {
 	var devicePath dbus.ObjectPath
 
@@ -353,54 +327,13 @@
 	}
 
 	return
-=======
-			return nil, err
-		}
-	}
-
-	return devices, nil
-}
-
-func (n *networkManager) GetState() (NmState, error) {
-	r, err := n.getUint32Property(NetworkManagerPropertyState)
-	if err != nil {
-		return NmStateUnknown, err
-	}
-	return NmState(r), nil
-}
-
-func (n *networkManager) GetActiveConnections() ([]ActiveConnection, error) {
-	acPaths, err := n.getSliceObjectProperty(NetworkManagerPropertyActiveConnection)
-	if err != nil {
-		return nil, err
-	}
-	ac := make([]ActiveConnection, len(acPaths))
-
-	for i, path := range acPaths {
-		ac[i], err = NewActiveConnection(path)
-		if err != nil {
-			return nil, err
-		}
-	}
-
-	return ac, nil
-}
-
-func (n *networkManager) ActivateWirelessConnection(c Connection, d Device, ap AccessPoint) (ActiveConnection, error) {
-	var opath dbus.ObjectPath
-	return nil, n.call(&opath, NetworkManagerActivateConnection, c.GetPath(), d.GetPath(), ap.GetPath())
->>>>>>> 4fdc455b
 }
 
 func (nm *networkManager) AddAndActivateWirelessConnection(connection map[string]map[string]interface{}, d Device, ap AccessPoint) (ac ActiveConnection, err error) {
 	var opath1 dbus.ObjectPath
 	var opath2 dbus.ObjectPath
 
-<<<<<<< HEAD
 	err = nm.callWithReturn2(&opath1, &opath2, NetworkManagerAddAndActivateConnection, connection, d.GetPath(), ap.GetPath())
-=======
-	err = n.call2(&opath1, &opath2, NetworkManagerAddAndActivateConnection, connection, d.GetPath(), ap.GetPath())
->>>>>>> 4fdc455b
 	if err != nil {
 		return
 	}
@@ -623,48 +556,140 @@
 	nm.sigChan = nil
 }
 
-<<<<<<< HEAD
 func (nm *networkManager) MarshalJSON() ([]byte, error) {
-	m := make(map[string]interface{})
-
-	m["Devices"], _ = nm.GetPropertyDevices()
-	m["AllDevices"], _ = nm.GetPropertyAllDevices()
-	m["Checkpoints"], _ = nm.GetPropertyCheckpoints()
-	m["NetworkingEnabled"], _ = nm.GetPropertyNetworkingEnabled()
-	m["WirelessEnabled"], _ = nm.GetPropertyWirelessEnabled()
-	m["WirelessHardwareEnabled"], _ = nm.GetPropertyWirelessHardwareEnabled()
-	m["WwanEnabled"], _ = nm.GetPropertyWwanEnabled()
-	m["WwanHardwareEnabled"], _ = nm.GetPropertyWwanHardwareEnabled()
-	m["WimaxEnabled"], _ = nm.GetPropertyWimaxEnabled()
-	m["WimaxHardwareEnabled"], _ = nm.GetPropertyWimaxHardwareEnabled()
-	m["ActiveConnections"], _ = nm.GetPropertyActiveConnections()
-	m["PrimaryConnection"], _ = nm.GetPropertyPrimaryConnection()
-	m["PrimaryConnectionType"], _ = nm.GetPropertyPrimaryConnectionType()
-	m["Metered"], _ = nm.GetPropertyMetered()
-	m["ActivatingConnection"], _ = nm.GetPropertyActivatingConnection()
-	m["Startup"], _ = nm.GetPropertyStartup()
-	m["Version"], _ = nm.GetPropertyVersion()
-	m["Capabilities"], _ = nm.GetPropertyCapabilities()
-	m["State"], _ = nm.GetPropertyState()
-	m["Connectivity"], _ = nm.GetPropertyConnectivity()
-	m["ConnectivityCheckAvailable"], _ = nm.GetPropertyConnectivityCheckAvailable()
-	m["ConnectivityCheckEnabled"], _ = nm.GetPropertyConnectivityCheckEnabled()
-
-	return json.Marshal(m)
-=======
-func (n *networkManager) MarshalJSON() ([]byte, error) {
-	NetworkState, err := n.GetState()
-	if err != nil {
-		return nil, err
-	}
-	Devices, err := n.GetDevices()
+
+	Devices, err := n.GetPropertyDevices()
+	if err != nil {
+		return nil, err
+	}
+
+	AllDevices, err := n.GetPropertyAllDevices()
+	if err != nil {
+		return nil, err
+	}
+
+	Checkpoints, err := n.GetPropertyCheckpoints()
+	if err != nil {
+		return nil, err
+	}
+
+	NetworkingEnabled, err := n.GetPropertyNetworkingEnabled()
+	if err != nil {
+		return nil, err
+	}
+
+	WirelessEnabled, err := n.GetPropertyWirelessEnabled()
+	if err != nil {
+		return nil, err
+	}
+
+	WirelessHardwareEnabled, err := n.GetPropertyWirelessHardwareEnabled()
+	if err != nil {
+		return nil, err
+	}
+
+	WwanEnabled, err := n.GetPropertyWwanEnabled()
+	if err != nil {
+		return nil, err
+	}
+
+	WwanHardwareEnabled, err := n.GetPropertyWwanHardwareEnabled()
+	if err != nil {
+		return nil, err
+	}
+
+	WimaxEnabled, err := n.GetPropertyWimaxEnabled()
+	if err != nil {
+		return nil, err
+	}
+
+	WimaxHardwareEnabled, err := n.GetPropertyWimaxHardwareEnabled()
+	if err != nil {
+		return nil, err
+	}
+
+	ActiveConnections, err := n.GetPropertyActiveConnections()
+	if err != nil {
+		return nil, err
+	}
+
+	PrimaryConnection, err := n.GetPropertyPrimaryConnection()
+	if err != nil {
+		return nil, err
+	}
+
+	PrimaryConnectionType, err := n.GetPropertyPrimaryConnectionType()
+	if err != nil {
+		return nil, err
+	}
+
+	Metered, err := n.GetPropertyMetered()
+	if err != nil {
+		return nil, err
+	}
+
+	ActivatingConnection, err := n.GetPropertyActivatingConnection()
+	if err != nil {
+		return nil, err
+	}
+
+	Startup, err := n.GetPropertyStartup()
+	if err != nil {
+		return nil, err
+	}
+
+	Version, err := n.GetPropertyVersion()
+	if err != nil {
+		return nil, err
+	}
+
+	Capabilities, err := n.GetPropertyCapabilities()
+	if err != nil {
+		return nil, err
+	}
+
+	State, err := n.GetPropertyState()
+	if err != nil {
+		return nil, err
+	}
+
+	Connectivity, err := n.GetPropertyConnectivity()
+	if err != nil {
+		return nil, err
+	}
+
+	ConnectivityCheckAvailable, err := n.GetPropertyConnectivityCheckAvailable()
+	if err != nil {
+		return nil, err
+	}
+
+	ConnectivityCheckEnabled, err := n.GetPropertyConnectivityCheckEnabled()
 	if err != nil {
 		return nil, err
 	}
 
 	return json.Marshal(map[string]interface{}{
-		"NetworkState": NetworkState.String(),
-		"Devices":      Devices,
+		"Devices":                    Devices,
+		"AllDevices":                 AllDevices,
+		"Checkpoints":                Checkpoints,
+		"NetworkingEnabled":          NetworkingEnabled,
+		"WirelessEnabled":            WirelessEnabled,
+		"WirelessHardwareEnabled":    WirelessHardwareEnabled,
+		"WwanEnabled":                WwanEnabled,
+		"WwanHardwareEnabled":        WwanHardwareEnabled,
+		"WimaxEnabled":               WimaxEnabled,
+		"WimaxHardwareEnabled":       WimaxHardwareEnabled,
+		"ActiveConnections":          ActiveConnections,
+		"PrimaryConnection":          PrimaryConnection,
+		"PrimaryConnectionType":      PrimaryConnectionType,
+		"Metered":                    Metered,
+		"ActivatingConnection":       ActivatingConnection,
+		"Startup":                    Startup,
+		"Version":                    Version,
+		"Capabilities":               Capabilities,
+		"State":                      State,
+		"Connectivity":               Connectivity,
+		"ConnectivityCheckAvailable": ConnectivityCheckAvailable,
+		"ConnectivityCheckEnabled":   ConnectivityCheckEnabled,
 	})
->>>>>>> 4fdc455b
 }